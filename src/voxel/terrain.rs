--- conflicted
+++ resolved
@@ -55,19 +55,11 @@
 
         let faces_gen_time = SystemTime::now();
         let faces = Self::get_voxel_faces(&data, data.length(), chunk_position);
-<<<<<<< HEAD
-        //println!("Generating the faces took: {}ms", faces_gen_time.elapsed().unwrap().as_millis());
-
-        let buffer_gen_time = SystemTime::now();
-        let faces_buffer = VertexBuffer::new(&faces, device, Some("Faces buffer"));
-        //println!("Generating the faces buffer took: {}ms", buffer_gen_time.elapsed().unwrap().as_millis());
-=======
         // println!("Generating the faces took: {}ms", faces_gen_time.elapsed().unwrap().as_millis());
 
         let buffer_gen_time = SystemTime::now();
         let faces_buffer = VertexBuffer::new(&faces, device, Some("Faces buffer"));
         // println!("Generating the faces buffer took: {}ms", buffer_gen_time.elapsed().unwrap().as_millis());
->>>>>>> 718f8e6f
 
         Self 
         {
