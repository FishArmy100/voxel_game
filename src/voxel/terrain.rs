--- conflicted
+++ resolved
@@ -55,11 +55,7 @@
                     let voxel_index = voxel_grid[Vec3::new(x, y, z)];
                     if voxel_index >= 0
                     {
-<<<<<<< HEAD
-                        data.insert([x, y, z].into(), Some(Voxel::new(3)));
-=======
-                        data.insert_without_simplify([x, y, z].into(), Some(Voxel::new(voxel_index as u16)));
->>>>>>> a16d492d
+                        data.insert([x, y, z].into(), Some(Voxel::new(voxel_index as u16)));
                     }
                 }
             }
