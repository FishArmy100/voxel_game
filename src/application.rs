--- conflicted
+++ resolved
@@ -270,12 +270,7 @@
     };
 
     let terrain = Arc::new(Mutex::new(VoxelTerrain::new(info, shader_info, device.clone(), queue))); 
-
-<<<<<<< HEAD
-    terrain.lock().unwrap().generate_chunks([-2..3, 0..2, -2..3]);
-=======
     terrain.lock().unwrap().generate_chunks([-2..=2, 0..=2, -2..=2]);
->>>>>>> a16d492d
 
     terrain
 }
